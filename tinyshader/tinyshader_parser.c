--- conflicted
+++ resolved
@@ -562,11 +562,6 @@
     char *buffer = ts__sbBuild(&p->sb, &compiler->alloc);
     *out_length = strlen(buffer);
 
-<<<<<<< HEAD
-    /* printf("%s\n", buffer); */
-
-=======
->>>>>>> c4747fb7
     ts__hashDestroy(&p->defines);
     ts__sbDestroy(&p->sb);
     return buffer;
